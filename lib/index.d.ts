--- conflicted
+++ resolved
@@ -1,18 +1,5 @@
-// Type definitions for browser-image-compression
-// Project: https://github.com/Donaldcwl/browser-image-compression
-// Definitions by: Donald <donaldcwl@gmail.com>
-// Definitions: https://github.com/DefinitelyTyped/DefinitelyTyped
-
 declare module 'browser-image-compression' {
   interface Options {
-<<<<<<< HEAD
-    maxSizeMB?: number;
-    maxWidthOrHeight?: number;
-    useWebWorker?: boolean;
-    maxIteration?: number,
-    exifOrientation?: number,
-    onProgress?: Function,
-=======
     /** @default Number.POSITIVE_INFINITY */
     maxSizeMB?: number;
     /** @default undefined */
@@ -26,7 +13,6 @@
     /** A function takes one progress argument (progress from 0 to 100) */
     onProgress?: (progress: number) => void,
     /** Default to be the original mime type from the image file */
->>>>>>> 40d633a0
     fileType?: string
   }
 
