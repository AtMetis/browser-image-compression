--- conflicted
+++ resolved
@@ -268,12 +268,11 @@
   return [canvas, ctx]
 }
 
-<<<<<<< HEAD
 Number.isInteger = Number.isInteger || function(value) {
   return typeof value === 'number' && 
     isFinite(value) && 
     Math.floor(value) === value;
-=======
+
 /**
  * clear Canvas memory
  * @param canvas
@@ -283,5 +282,4 @@
   canvas.width = 0;
   canvas.height = 0;
   canvas = null;
->>>>>>> a831aee9
 }