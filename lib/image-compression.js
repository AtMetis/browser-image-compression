--- conflicted
+++ resolved
@@ -28,13 +28,8 @@
   let orientationFixedCanvas = followExifOrientation(maxWidthOrHeightFixedCanvas, options.exifOrientation)
 
   let quality = 1
-<<<<<<< HEAD
 
-  let tempFile = await canvasToFile(canvas, options.fileType || file.type, file.name, file.lastModified, quality)
-=======
-  
-  let tempFile = await canvasToFile(orientationFixedCanvas, file.type, file.name, file.lastModified, quality)
->>>>>>> c4308966
+  let tempFile = await canvasToFile(orientationFixedCanvas, options.fileType || file.type, file.name, file.lastModified, quality)
   // check if we need to compress or resize
   if (tempFile.size <= maxSizeByte) {
     // no need to compress
@@ -54,13 +49,11 @@
     if (file.type === 'image/jpeg') {
       quality *= 0.9
     }
-<<<<<<< HEAD
     compressedFile = await canvasToFile(newCanvas, options.fileType || file.type, file.name, file.lastModified, quality)
 
-=======
-    compressedFile = await canvasToFile(newCanvas, file.type, file.name, file.lastModified, quality)
+
     cleanupMemory(canvas)
->>>>>>> c4308966
+
     canvas = newCanvas
   }
 
